<<<<<<< HEAD
# Rust
/target
Cargo.lock

# IDE
.vscode/
.idea/
*.swp
*.swo

# OS
.DS_Store
Thumbs.db

# Bevy
/assets/**/*.meta
!assets/**/*.meta

# Logs
*.log

=======
# Rust
/target
Cargo.lock

# IDE
.vscode/
.idea/
*.swp
*.swo

# OS
.DS_Store
Thumbs.db

# Bevy
/assets/**/*.meta
!assets/**/*.meta

# Logs
*.log

# Screenshots
*.png

>>>>>>> 82fbb1ad
CLAUDE.md<|MERGE_RESOLUTION|>--- conflicted
+++ resolved
@@ -1,26 +1,3 @@
-<<<<<<< HEAD
-# Rust
-/target
-Cargo.lock
-
-# IDE
-.vscode/
-.idea/
-*.swp
-*.swo
-
-# OS
-.DS_Store
-Thumbs.db
-
-# Bevy
-/assets/**/*.meta
-!assets/**/*.meta
-
-# Logs
-*.log
-
-=======
 # Rust
 /target
 Cargo.lock
@@ -45,5 +22,4 @@
 # Screenshots
 *.png
 
->>>>>>> 82fbb1ad
 CLAUDE.md